--- conflicted
+++ resolved
@@ -2,53 +2,31 @@
 
 # Release Notes for Lance
 
-<<<<<<< HEAD
-## Release 1.0.1
-
-### Breaking Changes
-
-1. Event `preInput` was renamed to `processInput`, `client__processInput`, `server__processInput`.  `postInput`. This is a breaking change but no one actually used these events.
-
-## Release 1.0.10
-
-### Breaking Change
-
-1. fix a breaking change that was introduced in 1.0.9 - which moved the initialization from the physics engine into the GameEngine
-
-## Release 2.0.0 - June 2017
-=======
-## Release 2.0.0 - TBD
->>>>>>> 2cbd1b0a
+## Release 2.0.0 - February 2018
 
 ### New Features
 
 * new netscheme data type: *STRING*.  Will only be broadcast if it changed since last broadcast.
 * PhysicsEngine no longer initialized in two places.  It is initialized in the GameEngine
-<<<<<<< HEAD
-
-
-### Breaking Changes
-
-* `PhysicsEngine` should no longer be instantiated in the Server `main.js` and in the client entry point.  Rather, it should be instantiated in the `GameEngine`.
-=======
-* Initial implementation of an Entity-Component-System. This currently includes the PixiRenderableComponent
-* The structure of PixiRenderer has changed to allow objects to control their own rendering via this component. See the Simple-Spaaace example for reference
 * Implemented HSHG collision detection for SimplePhysics
 * Implemented ClientEngine standaloneMode for network-less testing of game engines
 * New KeyboardControls class to help with sending key-based input
-* Moved to es6 modules on all games.
+* Moved to es6 modules on all games
 * ES6 Modules: Modules are imported using the "import from" construct.  For example import GameEngine from 'lance/GameEngine' instead of const GameEngine = require(...)
 * ES6 Modules: Games must configure webpack.config.js.  See sample game
-* ES6 Modules: Babel must be configured in order to run es6 modules on node server-side, by creating a .babelrc file.  See sample game.
+* ES6 Modules: Babel must be configured in order to run es6 modules on node server-side, by creating a .babelrc file.  See sample game
+* Renderer-controlled game loop support: the physics engine is asked to step forwards by dt, where dt is the time between current frame render and last frame render
+* full-sync support for updating all game objects when new player connects
+* Renderer refactored as a singleton, and instantiated only on client
+* Render objects and Physics objects are now sub-objects of the GameObject
 
 ### Breaking Changes
 
 * All classes are now in ES6 format instead of CommonJS
 * `PhysicsEngine` should no longer be instantiated in the Server `main.js` and in the client entry point.  Rather, it should be instantiated in the `GameEngine` subclass for your game.
 * `PhysicsEngine` constructor now does all initialization. Use of `init` function is deprecated.
->>>>>>> 2cbd1b0a
 * `GameEngine` step method cannot be called without passing the `isReenact` argument.  Games which override the `step` method must pass this argument when calling the super method.
-* `GameObject` New `onRemoveFromWorld` to mirror `onAddToWorld` 
+* `GameObject` New `onRemoveFromWorld` to mirror `onAddToWorld`
 * Objects are now instantiated with a reference to the gameEngine, and get and ID automatically
 * Method `isOwnedByPlayer` moved from `clientEngine` to `GameEngine`, and the `clientEngine` now sets the `playerId` in the `gameEngine`. `GameObject` constructor is therefore: constructor(gameEngine, options, props) and must call the super constructor correspondingly
 * The `GameWorld.getPlayerObject()` method has been removed, you can get the player objects using the `GameWorld.query()` method, passing a `playerId` attribute.
