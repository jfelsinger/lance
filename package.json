{
  "name": "incheon",
  "version": "1.0.0",
  "description": "A Node.js based real-time game server",
  "keywords": [
    "pixijs",
    "pixi",
    "socket",
    "canvas",
    "WebGL",
    "HTML5",
    "physics",
    "engine",
    "game",
    "realtime",
    "multiplayer"
  ],
  "dependencies": {
    "cannon": "^0.6.2",
    "eventemitter3": "^1.2.0",
    "mkdirp": "^0.5.1",
    "socket.io": "^1.4.6",
    "socket.io-client": "^1.4.6"
  },
  "main": "main.js",
  "author": "Opher Vishnia",
  "contributors": [
<<<<<<< HEAD
      { "name" : "Opher Vishnia" },
      { "name" : "Gary Weiss"}
=======
    { "name" : "Opher Vishnia" },
    { "name" : "Gary Weiss"}
>>>>>>> a7a0b19b
  ],
  "license": "Apache-2.0",
  "bugs": {
    "url": "https://github.com/OpherV/incheon/issues"
  },
  "homepage": "https://github.com/OpherV/incheon#readme",
  "scripts": {
    "docs": "jsdoc -c jsdoc.conf.json",
    "test-all": "mocha test/EndToEnd/",
    "test-serializer": "mocha ./test/serializer/",
    "test": "mocha ./test/serializer/"
  },
  "devDependencies": {
    "babel-preset-es2015": "^6.22.0",
    "chai": "^3.5.0",
    "docmeta": "OpherV/docmeta",
    "eslint": "^3.10.1",
    "eslint-config-google": "^0.6.0",
    "express": "^4.14.0",
    "incheon-docs-template": "OpherV/incheon-docs-template",
    "ink-docstrap": "^1.3.0",
    "jsdoc": "dkniffin/jsdoc#tutorial-ordering",
    "mocha": "^3.0.2",
    "query-string": "^4.3.1",
    "should": "^11.0.0",
    "travis-after-all": "^1.4.4"
  }
}<|MERGE_RESOLUTION|>--- conflicted
+++ resolved
@@ -25,13 +25,8 @@
   "main": "main.js",
   "author": "Opher Vishnia",
   "contributors": [
-<<<<<<< HEAD
-      { "name" : "Opher Vishnia" },
-      { "name" : "Gary Weiss"}
-=======
     { "name" : "Opher Vishnia" },
     { "name" : "Gary Weiss"}
->>>>>>> a7a0b19b
   ],
   "license": "Apache-2.0",
   "bugs": {
