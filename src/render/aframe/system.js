--- conflicted
+++ resolved
@@ -34,13 +34,9 @@
         });
     },
 
-<<<<<<< HEAD
-    setGameEngine: function(gameEngine){
-=======
     // NOTE: webpack generated incorrect code if you use arrow notation below
     //       it sets "this" to "undefined"
     setGameEngine: function(gameEngine) {
->>>>>>> ea868af6
         this.gameEngine = gameEngine;
     }
 };
