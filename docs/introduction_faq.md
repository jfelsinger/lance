
## Lance Basics

This list of questions is derived mostly from recurring questions and discussions on our slack group.  The list is meant as a high-level starting point, but you are encouraged to join in the conversation. Auto-join the [Lance Slack group with this link](http://slack.lance.gg).

### 1. What is Lance?

Lance is an open-source project which makes it easier to write multiplayer networked games in JavaScript.  Lance implements some components of the multiplayer game, so that a game developer can focus on the game itself.  The components which Lance implements are networking, client-side prediction of object positions, extrapolation, 3D/2D networked physics, and more.

### 2. What is the basic structure of an Lance game?
Lance uses a client-server model.  There is a single authoritative server, and multiple clients in each networked game.  A game based on Lance will have server code, client code, and common code.

### 3. What is client-side prediction?
Client-side prediction is the logic which runs on every client, and extrapolates the state of the game.  In the Lance implementation, client-side prediction uses physical attributes such as position, velocity, orientation, and angular velocity to predict the game state on each client.  This provides a smooth playing experience for each client, hiding the side-effects of network lag and network spikes.

### 4. What is bending?
Bending is the process of gradually correcting the positions and orientations of game objects on the client, which have drifted from their authoritative positions and orientations on the server.

## Lance Usage

### 1. Does Lance scale?
The answer to this question highly depends on the game type.  For games where a few players join separate rooms or “zones” within the game, an Lance server can be used for each room.  This is the simple case.

In the case of large worlds, where hundreds of players join a single space, Lance needs to separate the single space into subspaces such that each Lance server is responsible for one of the subspaces.  This feature has not been implemented yet.  If you’re interested in this feature please upvote the following [feature request](https://github.com/lance-gg/lance/issues/30).

### 2. Does Lance preserve state?
Since Lance is designed for real-time calculation of position, running typically at 60 steps per second, state-preservation is not a primary concern.  However, this has been requested in the past.  If you’re interested in this feature please upvote the following [feature request](https://github.com/lance-gg/lance/issues/31).

### 3. How do I implement chat services with Lance?
It’s preferred that non-real time communication is handled by a different server than the one which runs the game state, therefore chat services are outside the scope of Lance. The preferred approach is to use an existing chat service together with Lance in your game.  There is a feature request to provide a sample game which demonstrates Lance working together with a third-party chat service. If you’re interested in this feature please upvote the following [feature request](https://github.com/lance-gg/lance/issues/32).

<<<<<<< HEAD
### 4. What is in the Incheon Roadmap?
See the [Incheon Roadmap](http://docs.incheon.gg/develop/tutorial-introduction_roadmap.html).  Some of the major planned features include UDP support, and Visual Debugging.

## Incheon Packaging / Transpiling

### 1. Can I use incheon with babel?
Yes! But since incheon exports es6 code, you might need to include it in your babel configuration so that it gets transpiled with the rest of your code. This can be done using the include option in your .babelrc or webpack.config file;
```javascript
  {
      test: /\.js$/,
      include: [
          path.resolve(__dirname, 'src'),
          path.resolve(__dirname, 'node_modules/incheon'),
          fs.realpathSync('./node_modules/incheon')
      ],
      loader: 'babel-loader',
      query: {
          presets: ['es2015']
      }
  }
```
=======
### 4. What is in the Lance Roadmap?
See the [Lance Roadmap](http://docs.lance.gg/develop/tutorial-introduction_roadmap.html).  Some of the major planned features include UDP support, and Visual Debugging.
>>>>>>> ea868af6
<|MERGE_RESOLUTION|>--- conflicted
+++ resolved
@@ -29,21 +29,20 @@
 ### 3. How do I implement chat services with Lance?
 It’s preferred that non-real time communication is handled by a different server than the one which runs the game state, therefore chat services are outside the scope of Lance. The preferred approach is to use an existing chat service together with Lance in your game.  There is a feature request to provide a sample game which demonstrates Lance working together with a third-party chat service. If you’re interested in this feature please upvote the following [feature request](https://github.com/lance-gg/lance/issues/32).
 
-<<<<<<< HEAD
-### 4. What is in the Incheon Roadmap?
-See the [Incheon Roadmap](http://docs.incheon.gg/develop/tutorial-introduction_roadmap.html).  Some of the major planned features include UDP support, and Visual Debugging.
+### 4. What is in the Lance Roadmap?
+See the [Lance Roadmap](http://docs.lance.gg/develop/tutorial-introduction_roadmap.html).  Some of the major planned features include UDP support, and Visual Debugging.
 
-## Incheon Packaging / Transpiling
+## Lance Packaging / Transpiling
 
-### 1. Can I use incheon with babel?
-Yes! But since incheon exports es6 code, you might need to include it in your babel configuration so that it gets transpiled with the rest of your code. This can be done using the include option in your .babelrc or webpack.config file;
+### 1. Can I use Lance with babel?
+Yes! But since Lance exports es6 code, you might need to include it in your babel configuration so that it gets transpiled with the rest of your code. This can be done using the include option in your .babelrc or webpack.config file:
 ```javascript
   {
       test: /\.js$/,
       include: [
           path.resolve(__dirname, 'src'),
-          path.resolve(__dirname, 'node_modules/incheon'),
-          fs.realpathSync('./node_modules/incheon')
+          path.resolve(__dirname, 'node_modules/lance-gg'),
+          fs.realpathSync('./node_modules/lance-gg')
       ],
       loader: 'babel-loader',
       query: {
@@ -51,7 +50,6 @@
       }
   }
 ```
-=======
+
 ### 4. What is in the Lance Roadmap?
-See the [Lance Roadmap](http://docs.lance.gg/develop/tutorial-introduction_roadmap.html).  Some of the major planned features include UDP support, and Visual Debugging.
->>>>>>> ea868af6
+See the [Lance Roadmap](http://docs.lance.gg/develop/tutorial-introduction_roadmap.html).  Some of the major planned features include UDP support, and Visual Debugging.